--- conflicted
+++ resolved
@@ -497,20 +497,13 @@
         data["not"] = to_json_schema(field.negated, _definitions=definitions)
         data.update(get_standard_properties(field))
 
-<<<<<<< HEAD
     elif field is not None:
-        field_type = type(field)
-        raise TypeError(
-            "Unsupported field type {field_type} passed to 'to_json_schema'"
-        )
+        name = type(field).__qualname__
+        raise ValueError(f"Cannot convert field type {name!r} to JSON Schema")
 
     if is_root and definitions:
         data["definitions"] = definitions
     return data
-=======
-    name = type(field).__qualname__
-    raise ValueError(f"Cannot convert field type {name!r} to JSON Schema")
->>>>>>> 62f28000
 
 
 def get_standard_properties(field: Field) -> dict:
