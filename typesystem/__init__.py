--- conflicted
+++ resolved
@@ -26,11 +26,7 @@
 from typesystem.tokenize.tokenize_json import tokenize_json, validate_json
 from typesystem.tokenize.tokenize_yaml import tokenize_yaml, validate_yaml
 
-<<<<<<< HEAD
-__version__ = "0.3.0.dev1"
-=======
-__version__ = "0.2.5"
->>>>>>> 10272388
+__version__ = "0.3.0.dev2"
 __all__ = [
     "Array",
     "Any",
