import decimal
import re
import typing
from math import isfinite

from typesystem import formats
from typesystem.base import Message, ValidationError, ValidationResult
from typesystem.unique import Uniqueness

NO_DEFAULT = object()

FORMATS = {
    "date": formats.DateFormat(),
    "time": formats.TimeFormat(),
    "datetime": formats.DateTimeFormat(),
    "uuid": formats.UUIDFormat(),
    "email": formats.EmailFormat(),
}


class Field:
    errors: typing.Dict[str, str] = {}
    _creation_counter = 0

    def __init__(
        self,
        *,
        title: str = "",
        description: str = "",
        default: typing.Any = NO_DEFAULT,
        allow_null: bool = False,
    ):
        assert isinstance(title, str)
        assert isinstance(description, str)

        if allow_null and default is NO_DEFAULT:
            default = None

        if default is not NO_DEFAULT:
            self.default = default

        self.title = title
        self.description = description
        self.allow_null = allow_null

        # We need this global counter to determine what order fields have
        # been declared in when used with `Schema`.
        self._creation_counter = Field._creation_counter
        Field._creation_counter += 1

    def validate(self, value: typing.Any, *, strict: bool = False) -> typing.Any:
        raise NotImplementedError()  # pragma: no cover

    def validate_or_error(
        self, value: typing.Any, *, strict: bool = False
    ) -> ValidationResult:
        try:
            value = self.validate(value, strict=strict)
        except ValidationError as error:
            return ValidationResult(value=None, error=error)
        return ValidationResult(value=value, error=None)

    def serialize(self, obj: typing.Any) -> typing.Any:
        return obj

    def has_default(self) -> bool:
        return hasattr(self, "default")

    def get_default_value(self) -> typing.Any:
        default = getattr(self, "default", None)
        if callable(default):
            return default()
        return default

    def validation_error(self, code: str) -> ValidationError:
        text = self.get_error_text(code)
        return ValidationError(text=text, code=code)

    def get_error_text(self, code: str) -> str:
        return self.errors[code].format(**self.__dict__)

    def __or__(self, other: "Field") -> "Union":
        if isinstance(self, Union):
            any_of = self.any_of
        else:
            any_of = [self]

        if isinstance(other, Union):
            any_of += other.any_of
        else:
            any_of += [other]

        return Union(any_of=any_of)


class String(Field):
    errors = {
        "type": "Must be a string.",
        "null": "May not be null.",
        "blank": "Must not be blank.",
        "max_length": "Must have no more than {max_length} characters.",
        "min_length": "Must have at least {min_length} characters.",
        "pattern": "Must match the pattern /{pattern}/.",
        "format": "Must be a valid {format}.",
    }

    def __init__(
        self,
        *,
        allow_blank: bool = False,
        trim_whitespace: bool = True,
        max_length: int = None,
        min_length: int = None,
        pattern: typing.Union[str, typing.Pattern] = None,
        format: str = None,
        **kwargs: typing.Any,
    ) -> None:
        super().__init__(**kwargs)

        assert max_length is None or isinstance(max_length, int)
        assert min_length is None or isinstance(min_length, int)
        assert pattern is None or isinstance(pattern, (str, typing.Pattern))
        assert format is None or isinstance(format, str)

        if allow_blank and not self.has_default():
            self.default = ""

        self.allow_blank = allow_blank
        self.trim_whitespace = trim_whitespace
        self.max_length = max_length
        self.min_length = min_length
        self.format = format

        if pattern is None:
            self.pattern = None
            self.pattern_regex = None
        elif isinstance(pattern, str):
            self.pattern = pattern
            self.pattern_regex = re.compile(pattern)
        else:
            self.pattern = pattern.pattern
            self.pattern_regex = pattern

    def validate(self, value: typing.Any, *, strict: bool = False) -> typing.Any:
        if value is None and self.allow_null:
            return None
        elif value is None and self.allow_blank and not strict:
            # Leniently cast nulls to empty strings if allow_blank.
            return ""
        elif value is None:
            raise self.validation_error("null")
        elif self.format in FORMATS and FORMATS[self.format].is_native_type(value):
            return value
        elif not isinstance(value, str):
            raise self.validation_error("type")

        # The null character is always invalid.
        value = value.replace("\0", "")

        # Strip leading/trailing whitespace by default.
        if self.trim_whitespace:
            value = value.strip()

        if not self.allow_blank and not value:
            if self.allow_null and not strict:
                # Leniently cast empty strings (after trimming) to null if allow_null.
                return None
            raise self.validation_error("blank")

        if self.min_length is not None:
            if len(value) < self.min_length:
                raise self.validation_error("min_length")

        if self.max_length is not None:
            if len(value) > self.max_length:
                raise self.validation_error("max_length")

        if self.pattern_regex is not None:
            if not self.pattern_regex.search(value):
                raise self.validation_error("pattern")

        if self.format in FORMATS:
            return FORMATS[self.format].validate(value)

        return value

    def serialize(self, obj: typing.Any) -> typing.Any:
        if self.format in FORMATS:
            return FORMATS[self.format].serialize(obj)
        return obj


class Number(Field):
    numeric_type: typing.Optional[type] = None
    errors = {
        "type": "Must be a number.",
        "null": "May not be null.",
        "integer": "Must be an integer.",
        "finite": "Must be finite.",
        "minimum": "Must be greater than or equal to {minimum}.",
        "exclusive_minimum": "Must be greater than {exclusive_minimum}.",
        "maximum": "Must be less than or equal to {maximum}.",
        "exclusive_maximum": "Must be less than {exclusive_maximum}.",
        "multiple_of": "Must be a multiple of {multiple_of}.",
    }

    def __init__(
        self,
        *,
        minimum: typing.Union[int, float, decimal.Decimal] = None,
        maximum: typing.Union[int, float, decimal.Decimal] = None,
        exclusive_minimum: typing.Union[int, float, decimal.Decimal] = None,
        exclusive_maximum: typing.Union[int, float, decimal.Decimal] = None,
        precision: str = None,
        multiple_of: typing.Union[int, float, decimal.Decimal] = None,
        **kwargs: typing.Any,
    ):
        super().__init__(**kwargs)

        assert minimum is None or isinstance(minimum, (int, float, decimal.Decimal))
        assert maximum is None or isinstance(maximum, (int, float, decimal.Decimal))
        assert exclusive_minimum is None or isinstance(
            exclusive_minimum, (int, float, decimal.Decimal)
        )
        assert exclusive_maximum is None or isinstance(
            exclusive_maximum, (int, float, decimal.Decimal)
        )
        assert multiple_of is None or isinstance(
            multiple_of, (int, float, decimal.Decimal)
        )

        self.minimum = minimum
        self.maximum = maximum
        self.exclusive_minimum = exclusive_minimum
        self.exclusive_maximum = exclusive_maximum
        self.multiple_of = multiple_of
        self.precision = precision

    def validate(self, value: typing.Any, *, strict: bool = False) -> typing.Any:
        if value is None and self.allow_null:
            return None
        elif value == "" and self.allow_null and not strict:
            return None
        elif value is None:
            raise self.validation_error("null")
        elif isinstance(value, bool):
            raise self.validation_error("type")
        elif (
            self.numeric_type is int
            and isinstance(value, float)
            and not value.is_integer()
        ):
            raise self.validation_error("integer")
        elif not isinstance(value, (int, float)) and strict:
            raise self.validation_error("type")

        try:
            if isinstance(value, str):
                # Casting to a decimal first gives more lenient parsing.
                value = decimal.Decimal(value)
            if self.numeric_type is not None:
                value = self.numeric_type(value)
        except (TypeError, ValueError, decimal.InvalidOperation):
            raise self.validation_error("type")

        if not isfinite(value):
            # inf, -inf, nan, are all invalid.
            raise self.validation_error("finite")

        if self.precision is not None:
            numeric_type = self.numeric_type or type(value)
            quantize_val = decimal.Decimal(self.precision)
            decimal_val = decimal.Decimal(value)
            decimal_val = decimal_val.quantize(
                quantize_val, rounding=decimal.ROUND_HALF_UP
            )
            value = numeric_type(decimal_val)

        if self.minimum is not None and value < self.minimum:
            raise self.validation_error("minimum")

        if self.exclusive_minimum is not None and value <= self.exclusive_minimum:
            raise self.validation_error("exclusive_minimum")

        if self.maximum is not None and value > self.maximum:
            raise self.validation_error("maximum")

        if self.exclusive_maximum is not None and value >= self.exclusive_maximum:
            raise self.validation_error("exclusive_maximum")

        if self.multiple_of is not None:
            if isinstance(self.multiple_of, int):
                if value % self.multiple_of:
                    raise self.validation_error("multiple_of")
            else:
                if not (value * (1 / self.multiple_of)).is_integer():
                    raise self.validation_error("multiple_of")

        return value


class Integer(Number):
    numeric_type = int


class Float(Number):
    numeric_type = float


class Decimal(Number):
    numeric_type = decimal.Decimal

    def serialize(self, obj: typing.Any) -> typing.Any:
        return None if obj is None else float(obj)


class Boolean(Field):
    errors = {"type": "Must be a boolean.", "null": "May not be null."}
    coerce_values = {
        "true": True,
        "false": False,
        "on": True,
        "off": False,
        "1": True,
        "0": False,
        "": False,
        1: True,
        0: False,
    }
    coerce_null_values = {"", "null", "none"}

    def validate(self, value: typing.Any, *, strict: bool = False) -> typing.Any:
        if value is None and self.allow_null:
            return None

        elif value is None:
            raise self.validation_error("null")

        elif not isinstance(value, bool):
            if strict:
                raise self.validation_error("type")

            if isinstance(value, str):
                value = value.lower()

            if self.allow_null and value in self.coerce_null_values:
                return None

            try:
                value = self.coerce_values[value]
            except (KeyError, TypeError):
                raise self.validation_error("type")

        return value


class Choice(Field):
    errors = {
        "null": "May not be null.",
        "required": "This field is required.",
        "choice": "Not a valid choice.",
    }

    def __init__(
        self,
        *,
        choices: typing.Sequence[typing.Union[str, typing.Tuple[str, str]]] = None,
        **kwargs: typing.Any,
    ) -> None:
        super().__init__(**kwargs)
        self.choices = [
            (choice if isinstance(choice, (tuple, list)) else (choice, choice))
            for choice in choices or []
        ]
        assert all(len(choice) == 2 for choice in self.choices)

    def validate(self, value: typing.Any, *, strict: bool = False) -> typing.Any:
        if value is None and self.allow_null:
            return None
        elif value is None:
            raise self.validation_error("null")
        elif value not in Uniqueness([key for key, value in self.choices]):
            if value == "":
                if self.allow_null and not strict:
                    return None
                raise self.validation_error("required")
            raise self.validation_error("choice")
        return value


class Object(Field):
    errors = {
        "type": "Must be an object.",
        "null": "May not be null.",
        "invalid_key": "All object keys must be strings.",
        "required": "This field is required.",
        "invalid_property": "Invalid property name.",
        "empty": "Must not be empty.",
        "max_properties": "Must have no more than {max_properties} properties.",
        "min_properties": "Must have at least {min_properties} properties.",
    }

    def __init__(
        self,
        *,
        properties: typing.Dict[str, Field] = None,
        pattern_properties: typing.Dict[str, Field] = None,
        additional_properties: typing.Union[bool, None, Field] = True,
        property_names: Field = None,
        min_properties: int = None,
        max_properties: int = None,
        required: typing.Sequence[str] = None,
        **kwargs: typing.Any,
    ) -> None:
        super().__init__(**kwargs)

        if isinstance(properties, Field):
            additional_properties = properties
            properties = None

        properties = {} if (properties is None) else dict(properties)
        pattern_properties = (
            {} if (pattern_properties is None) else dict(pattern_properties)
        )
        required = list(required) if isinstance(required, (list, tuple)) else required
        required = [] if (required is None) else required

        assert all(isinstance(k, str) for k in properties.keys())
        assert all(isinstance(v, Field) for v in properties.values())
        assert all(isinstance(k, str) for k in pattern_properties.keys())
        assert all(isinstance(v, Field) for v in pattern_properties.values())
        assert additional_properties in (None, True, False) or isinstance(
            additional_properties, Field
        )
        assert min_properties is None or isinstance(min_properties, int)
        assert max_properties is None or isinstance(max_properties, int)
        assert all(isinstance(i, str) for i in required)

        self.properties = properties
        self.pattern_properties = pattern_properties
        self.additional_properties = additional_properties
        self.property_names = property_names
        self.min_properties = min_properties
        self.max_properties = max_properties
        self.required = required

    def validate(self, value: typing.Any, *, strict: bool = False) -> typing.Any:
        if value is None and self.allow_null:
            return None
        elif value is None:
            raise self.validation_error("null")
        elif not isinstance(value, (dict, typing.Mapping)):
            raise self.validation_error("type")

        validated = {}
        error_messages = []

        # Ensure all property keys are strings.
        for key in value.keys():
            if not isinstance(key, str):
                text = self.get_error_text("invalid_key")
                message = Message(text=text, code="invalid_key", index=[key])
                error_messages.append(message)
            elif self.property_names is not None:
                _, error = self.property_names.validate_or_error(key)
                if error is not None:
                    text = self.get_error_text("invalid_property")
                    message = Message(text=text, code="invalid_property", index=[key])
                    error_messages.append(message)

        # Min/Max properties
        if self.min_properties is not None:
            if len(value) < self.min_properties:
                if self.min_properties == 1:
                    raise self.validation_error("empty")
                else:
                    raise self.validation_error("min_properties")
        if self.max_properties is not None:
            if len(value) > self.max_properties:
                raise self.validation_error("max_properties")

        # Required properties
        for key in self.required:
            if key not in value:
                text = self.get_error_text("required")
                message = Message(text=text, code="required", index=[key])
                error_messages.append(message)

        # Properties
        for key, child_schema in self.properties.items():
            if key not in value:
                if child_schema.has_default():
                    validated[key] = child_schema.get_default_value()
                continue
            item = value[key]
            child_value, error = child_schema.validate_or_error(item, strict=strict)
            if not error:
                validated[key] = child_value
            else:
                error_messages += error.messages(add_prefix=key)

        # Pattern properties
        if self.pattern_properties:
            for key in list(value.keys()):
                for pattern, child_schema in self.pattern_properties.items():
                    if isinstance(key, str) and re.search(pattern, key):
                        item = value[key]
                        child_value, error = child_schema.validate_or_error(
                            item, strict=strict
                        )
                        if not error:
                            validated[key] = child_value
                        else:
                            error_messages += error.messages(add_prefix=key)

        # Additional properties
        validated_keys = set(validated.keys())
        error_keys = set(
            [message.index[0] for message in error_messages if message.index]
        )

        remaining = [
            key for key in value.keys() if key not in validated_keys | error_keys
        ]

        if self.additional_properties is True:
            for key in remaining:
                validated[key] = value[key]
        elif self.additional_properties is False:
            for key in remaining:
                text = self.get_error_text("invalid_property")
                message = Message(text=text, code="invalid_property", key=key)
                error_messages.append(message)
        elif self.additional_properties is not None:
            assert isinstance(self.additional_properties, Field)
            child_schema = self.additional_properties
            for key in remaining:
                item = value[key]
                child_value, error = child_schema.validate_or_error(item, strict=strict)
                if not error:
                    validated[key] = child_value
                else:
                    error_messages += error.messages(add_prefix=key)

        if error_messages:
            raise ValidationError(messages=error_messages)

        return validated


class Array(Field):
    errors = {
        "type": "Must be an array.",
        "null": "May not be null.",
        "empty": "Must not be empty.",
        "exact_items": "Must have {min_items} items.",
        "min_items": "Must have at least {min_items} items.",
        "max_items": "Must have no more than {max_items} items.",
        "additional_items": "May not contain additional items.",
        "unique_items": "Items must be unique.",
    }

    def __init__(
        self,
        items: typing.Union[Field, typing.Sequence[Field]] = None,
        additional_items: typing.Union[Field, bool] = False,
        min_items: int = None,
        max_items: int = None,
        exact_items: int = None,
        unique_items: bool = False,
        **kwargs: typing.Any,
    ) -> None:
        super().__init__(**kwargs)

        items = list(items) if isinstance(items, (list, tuple)) else items

        assert (
            items is None
            or isinstance(items, Field)
            or (isinstance(items, list) and all(isinstance(i, Field) for i in items))
        )
        assert isinstance(additional_items, bool) or isinstance(additional_items, Field)
        assert min_items is None or isinstance(min_items, int)
        assert max_items is None or isinstance(max_items, int)
        assert isinstance(unique_items, bool)

        if isinstance(items, list):
            if min_items is None:
                min_items = len(items)
            if max_items is None and (additional_items is False):
                max_items = len(items)

        if exact_items is not None:
            min_items = exact_items
            max_items = exact_items

        self.items = items
        self.additional_items = additional_items
        self.min_items = min_items
        self.max_items = max_items
        self.unique_items = unique_items

    def validate(self, value: typing.Any, *, strict: bool = False) -> typing.Any:
        if value is None and self.allow_null:
            return None
        elif value is None:
            raise self.validation_error("null")
        elif not isinstance(value, list):
            raise self.validation_error("type")

        if (
            self.min_items is not None
            and self.min_items == self.max_items
            and len(value) != self.min_items
        ):
            raise self.validation_error("exact_items")
        if self.min_items is not None and len(value) < self.min_items:
            if self.min_items == 1:
                raise self.validation_error("empty")
            raise self.validation_error("min_items")
        elif self.max_items is not None and len(value) > self.max_items:
            raise self.validation_error("max_items")

        # Ensure all items are of the right type.
        validated = []
        error_messages: typing.List[Message] = []
        if self.unique_items:
            seen_items = Uniqueness()

        for pos, item in enumerate(value):
            validator = None
            if isinstance(self.items, list):
                if pos < len(self.items):
                    validator = self.items[pos]
                elif isinstance(self.additional_items, Field):
                    validator = self.additional_items
            elif self.items is not None:
                validator = self.items

            if validator is None:
                validated.append(item)
            else:
                item, error = validator.validate_or_error(item, strict=strict)
                if error:
                    error_messages += error.messages(add_prefix=pos)
                else:
                    validated.append(item)

            if self.unique_items:
                if item in seen_items:
                    text = self.get_error_text("unique_items")
                    message = Message(text=text, code="unique_items", key=pos)
                    error_messages.append(message)
                else:
                    seen_items.add(item)

        if error_messages:
            raise ValidationError(messages=error_messages)

        return validated

    def serialize(self, obj: typing.Any) -> typing.Any:
        if obj is None:
            return None

        if isinstance(self.items, list):
            return [
                serializer.serialize(value)
                for serializer, value in zip(self.items, obj)
            ]

        if self.items is None:
            return obj

        return [self.items.serialize(value) for value in obj]


class Text(String):
    def __init__(self, **kwargs: typing.Any) -> None:
        super().__init__(format="text", **kwargs)


class Date(String):
    def __init__(self, **kwargs: typing.Any) -> None:
        super().__init__(format="date", **kwargs)


class Time(String):
    def __init__(self, **kwargs: typing.Any) -> None:
        super().__init__(format="time", **kwargs)


class DateTime(String):
    def __init__(self, **kwargs: typing.Any) -> None:
        super().__init__(format="datetime", **kwargs)


class Union(Field):
    errors = {"null": "May not be null.", "union": "Did not match any valid type."}

    def __init__(self, any_of: typing.List[Field], **kwargs: typing.Any):
        super().__init__(**kwargs)

        self.any_of = any_of
        if any([child.allow_null for child in any_of]):
            self.allow_null = True

    def validate(self, value: typing.Any, strict: bool = False) -> typing.Any:
        if value is None and self.allow_null:
            return None
        elif value is None:
            raise self.validation_error("null")

        candidate_errors = []
        for child in self.any_of:
            validated, error = child.validate_or_error(value, strict=strict)
            if error is None:
                return validated
            else:
                # If a child returned anything other than a type error, then
                # it is a candidate for returning as the primary error.
                messages = error.messages()
                if (
                    len(messages) != 1
                    or messages[0].code != "type"
                    or messages[0].index
                ):
                    candidate_errors.append(error)

        if len(candidate_errors) == 1:
            # If exactly one child was of the correct type, then we can use
            # the error from the child.
            raise candidate_errors[0]
        raise self.validation_error("union")


class Any(Field):
    """
    Always matches.
    """

    def validate(self, value: typing.Any, strict: bool = False) -> typing.Any:
        return value


class Const(Field):
    """
    Only ever matches the given given value.
    """

    errors = {"only_null": "Must be null.", "const": "Must be the value '{const}'."}

    def __init__(self, const: typing.Any, **kwargs: typing.Any):
        assert "allow_null" not in kwargs
        super().__init__(**kwargs)
        self.const = const

    def validate(self, value: typing.Any, strict: bool = False) -> typing.Any:
        if value != self.const:
            if self.const is None:
                raise self.validation_error("only_null")
            raise self.validation_error("const")
        return value


class UUID(String):
    def __init__(self, **kwargs: typing.Any) -> None:
        super().__init__(format="uuid", **kwargs)


<<<<<<< HEAD
class Email(String):
    def __init__(self, **kwargs: typing.Any) -> None:
        super().__init__(format="email", **kwargs)
=======
class Password(String):
    def __init__(self, **kwargs: typing.Any) -> None:
        super().__init__(format="password", **kwargs)
>>>>>>> 10272388
<|MERGE_RESOLUTION|>--- conflicted
+++ resolved
@@ -768,12 +768,11 @@
         super().__init__(format="uuid", **kwargs)
 
 
-<<<<<<< HEAD
 class Email(String):
     def __init__(self, **kwargs: typing.Any) -> None:
         super().__init__(format="email", **kwargs)
-=======
+
+
 class Password(String):
     def __init__(self, **kwargs: typing.Any) -> None:
-        super().__init__(format="password", **kwargs)
->>>>>>> 10272388
+        super().__init__(format="password", **kwargs)