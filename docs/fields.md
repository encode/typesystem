Fields are passed as a dictionary to the Schema classes:

```python
import typesystem

user_schema = typesystem.Schema(fields={"name": typesystem.String()})

definitions = typesystem.Definitions()
definitions["User"] = user_schema

organization_schema = typesystem.Schema(
    fields={
        "name": typesystem.String(title="Name", max_length=100),
        "date_created": typesystem.Date(title="Date created", default=datetime.date.today),
        "owner": typesystem.Reference(to="User", allow_null=True, definitions=definitions),
    }
)
```

Fields are always *required* in inputs, unless a *default* value is set.

* Setting `allow_null` to `True` will set the default to `None`. (Unless `default` is already set.)
* Setting `allow_blank` to `True` will set the default to `""`. (Unless `default` or `allow_null` is already set.)

All fields support the following arguments.

**Arguments**:

* `title` - A string to use when labelling the input. **Default: `None`**
* `description` - A string describing the input. **Default: `None`**
* `default` - A value to be used if no input is provided for this field. May be a callable, such as `datetime.datetime.now`. **Default: `NO_DEFAULT`**
* `allow_null` - A boolean determining if `None` values are valid. **Default: `False`**
* `read_only` - A boolean determining if field should be considered as read-only, this is usually used in form rendering. **Default: `False`**

## Using fields directly

You can use fields to validate data directly, rather than using them on a schema
class. This is useful if you have a general datastructure that requires validation.

For instance, we could validate a dictionary of integers, like so:

```python
validator = typesystem.Object(properties=typesystem.Integer())
value = validator.validate(data)  # May raise `ValidationError`
```

Or returning a two-tuple of `(value, ValidationError)`:

```python
validator = typesystem.Object(properties=typesystem.Integer())
value, error = validator.validate_or_error(data)
if error:
    ...
else:
    ...
```

## Textual data types

### String

Validates single-line text inputs.

For example: `username = typesystem.String(max_length=100)`

**Arguments**:

* `allow_blank` - A boolean indicating if the empty string should validate. **Default: `False`**
* `trim_whitespace` - A boolean indicating if leading/trailing whitespace should be removed on validation. **Default: `True`**
* `max_length` - A maximum number of characters that valid input stings may contain. **Default: `None`**
* `min_length` - A minimum number of characters that valid input stings may contain. **Default: `None`**
* `pattern` - A regular expression that must match. This can be either a string or a compiled regular expression. E.g. `pattern="^[A-Za-z]+$"` **Default: `None`**
* `format` - A string used to indicate a semantic type, such as `"email"`, `"url"`, or `"color"`. **Default: `None`**
* `coerce_types` - A boolean determining if type casting should be done, E.g. changing `None` to `""` if `allow_blank`. **Default: `True`**

### Text

Validates multi-line strings. Takes the same arguments as `String`.
Represented in HTML forms as a `<textarea>`.

### Password

Similar to `String` and takes the same arguments.
Represented in HTML forms as a `<input type="password">`.

## Boolean data types

### Boolean

Represented in HTML forms as a `<checkbox>`.

For example:

```python
is_admin = typesystem.Boolean(default=False)
```

Because all fields are required unless a `default` is given, you'll typically
want to use `default=False`. This is particularly true if you want to render
boolean fields as HTML checkboxes, since they do not submit any input if unchecked.

## Numeric data types

### Number

The base class for `Integer`, `Float`, and `Decimal`.

You won't typically want to use this class directly, since the subclasses
provide more precise behaviour.

**Arguments**:

* `minimum` - A number representing the minimum allowed value. Inputs must be greater than or equal to this to validate. **Default: `None`**
* `maximum` - A number representing the maximum allowed value. Inputs must be less than or equal to this to validate. **Default: `None`**
* `exclusive_minimum` - A number representing an exclusive minimum. Inputs must be greater than this to validate. **Default: `None`**
* `exclusive_maximum` - A number representing an exclusive maximum. Inputs must be less than this to validate. **Default: `None`**
* `precision` - A string representing the decimal precision to truncate input with. E.g. `precision="0.001"`. **Default: `None`**
* `multiple_of` - A number giving a value that inputs must be a strict multiple of in order to validate. E.g. `multiple_of=2` will only validate even integers. **Default: `None`**

### Integer

Takes the same arguments as `Number`. Returns instances of `int`.

### Float

Takes the same arguments as `Number`. Returns instances of `float`.

### Decimal

Takes the same arguments as `Number`. Returns instances of `decimal.Decimal`.

## Enumeration data types

### Choice

Provides a fixed set of options to select from.

Represented in HTML forms as a `<select>`.

**Arguments**:

* `choices` - A list of two-tuples of `(choice, description)`. **Default: None**

## Date and time data types

### DateTime

Validates ISO 8601 formatted datetimes. For example `"2020-02-29T12:34:56Z"`.

Returns `datetime.datetime` instances.

### Date

Validates ISO 8601 formatted dates. For example `"2020-02-29"`.

Returns `datetime.date` instances.

### Time

Validates ISO 8601 formatted times. For example `"12:34:56"`.

Returns `datetime.time` instances.

## Composite data types

### Array

Used to validate a list of data. For example:

```python
# Validates data like `[8, 7, 0, 8, 4, 5]`
ratings = typesystem.Array(items=typesystem.Integer(minimum=0, maximum=10))
```

**Arguments**:

* `items` - Either a `Field`, used to validate each item in the list. Or a list of `Field` instances, used to validate each item in the list, positionally.  **Default: `None`**
* `additional_items` - Only valid if `items` is a list. Either `True` or `False`, or a `Field`. Used to validate each additional item in the list. **Default: `False`**
* `min_items` - An integer, indicating the minimum number of items that must be present in the list. **Default: `None`**
* `max_items` - An integer, indicating the maximum number of items that may be present in the list. **Default: `None`**
* `exact_items` - An integer, indicating the exact number of items that must be present in the list. **Default: `None`**
* `unique_items` - A boolean. Used to determine if duplicate items are allowed in the list. **Default: `False`**

### Object

Used to validate a dictionary of data.

```python
# Validates data like `{"address": "12 Steeple close", "delivery note": "Leave by porch"}`
extra_metadata = typesystem.Object(properties=typesystem.String(max_length=100))
```

Schema classes implement their validation behaviour by generating an `Object`
field, and automatically determining the `properties` and `required` attributes.

You'll typically want to use `typesystem.Reference(to="SomeSchema")` rather than
using the `Object` field directly, but it can be useful if you have a more
complex data structure that you need to validate.

**Arguments**:

* `properties` - Either a `Field`, used to validate each value in the object. Or a dictionary of `Field` instances, used to validate each item in the list, by field name.  **Default: `None`**
* `pattern_properties` - A dictionary mapping regex-style strings to field instances. Used to validate any items not in `properties` that have a key matching the regex. **Default: `None`**
* `additional_properties` - Either a boolean, used to indicate if additional properties are allowed, or a `Field` used to validate any items not in `properties` or `pattern_properties`. If `None` then additional properties are allowed, but are not included in the validated value. **Default: `None`**
* `min_properties` - An integer representing the minimum number of properties that must be included.
* `max_properties` - An integer representing the maximum number of properties that may be included.
* `required` - A list of strings indicating any fields that are strictly required in the input.

### Reference

Used to reference a nested schema.

For example:

```python
owner = typesystem.Reference(to="User", allow_null=True, definitions=definitions)
```

**Arguments**:

<<<<<<< HEAD
* `to` - Name of schema defined in definitions. **Required**
* `definitions` - `Definitions` instance. **Required**
=======
* `to` - A schema class or field instance. **Required**

## Other data types

### UUID

Validates UUID in the format of 32 hexadecimal characters, separated by hyphens.
For example `"cd11b0d7-d8b3-4b5c-8159-70f5c9ea96ab"`.

Returns `uuid.UUID` instances.
>>>>>>> 10272388
<|MERGE_RESOLUTION|>--- conflicted
+++ resolved
@@ -218,11 +218,8 @@
 
 **Arguments**:
 
-<<<<<<< HEAD
 * `to` - Name of schema defined in definitions. **Required**
 * `definitions` - `Definitions` instance. **Required**
-=======
-* `to` - A schema class or field instance. **Required**
 
 ## Other data types
 
@@ -231,5 +228,4 @@
 Validates UUID in the format of 32 hexadecimal characters, separated by hyphens.
 For example `"cd11b0d7-d8b3-4b5c-8159-70f5c9ea96ab"`.
 
-Returns `uuid.UUID` instances.
->>>>>>> 10272388
+Returns `uuid.UUID` instances.