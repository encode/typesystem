import json
import os
import re

import pytest

import typesystem
from typesystem.json_schema import from_json_schema, to_json_schema

filenames = [
    "additionalItems.json",
    "additionalProperties.json",
    "allOf.json",
    "anyOf.json",
    "boolean_schema.json",
    "const.json",
    # "contains.json",
    "default.json",
    # "definitions.json",
    # "dependencies.json",
    "enum.json",
    "exclusiveMaximum.json",
    "exclusiveMinimum.json",
    "if-then-else.json",
    "items.json",
    "maxItems.json",
    "maxLength.json",
    "maxProperties.json",
    "maximum.json",
    "minItems.json",
    "minLength.json",
    "minProperties.json",
    "minimum.json",
    "multipleOf.json",
    "not.json",
    "oneOf.json",
    "pattern.json",
    "patternProperties.json",
    "properties.json",
    "propertyNames.json",
    # "ref.json",
    # "refRemote.json",
    "required.json",
    "type.json",
    "uniqueItems.json",
]


def load_test_cases():
    loaded = []

    for filename in filenames:
        path = os.path.join("tests", "jsonschema", "draft7", filename)
        content = open(path, "rb").read()
        test_suite = json.loads(content.decode("utf-8"))
        for test_cases in test_suite:
            description = test_cases["description"]
            schema = test_cases["schema"]
            for test in test_cases["tests"]:
                test_description = test["description"]
                test_data = test["data"]
                test_valid = test["valid"]
                full_description = "%s : %s - %s" % (
                    filename,
                    description,
                    test_description,
                )
                case = (schema, test_data, test_valid, full_description)
                loaded.append(case)

    return loaded


test_cases = load_test_cases()


@pytest.mark.parametrize("schema,data,is_valid,description", test_cases)
def test_json_schema(schema, data, is_valid, description):
    validator = from_json_schema(schema)
    value, error = validator.validate_or_error(data, strict=True)
    if is_valid:
        assert error is None, description
    else:
        assert error is not None, description


@pytest.mark.parametrize("schema,data,is_valid,description", test_cases)
def test_to_from_json_schema(schema, data, is_valid, description):
    """
    Test that marshalling to and from JSON schema doens't affect the
    behavior of the validation.

    Ie. `new_field = from_json_schema(to_json_schema(initial_field))` should
    always result in `new_field` having the same behavior as `initial_field`.
    """
    validator = from_json_schema(schema)

    value_before_convert, error_before_convert = validator.validate_or_error(
        data, strict=True
    )

    schema_after = to_json_schema(validator)
    validator = from_json_schema(schema_after)

    value_after_convert, error_after_convert = validator.validate_or_error(
        data, strict=True
    )

    assert error_before_convert == error_after_convert
    assert value_before_convert == value_after_convert


def test_schema_to_json_schema():
    class BookingSchema(typesystem.Schema):
        start_date = typesystem.Date(title="Start date")
        end_date = typesystem.Date(title="End date")
        room = typesystem.Choice(
            title="Room type",
            choices=[
                ("double", "Double room"),
                ("twin", "Twin room"),
                ("single", "Single room"),
            ],
        )
        include_breakfast = typesystem.Boolean(title="Include breakfast", default=False)

    schema = to_json_schema(BookingSchema)

    assert schema == {
        "type": "object",
        "properties": {
            "start_date": {"type": "string", "format": "date", "minLength": 1},
            "end_date": {"type": "string", "format": "date", "minLength": 1},
            "room": {"enum": ["double", "twin", "single"]},
            "include_breakfast": {"type": "boolean", "default": False},
        },
        "required": ["start_date", "end_date", "room"],
    }


class CustomField(typesystem.Field):
    pass


def test_to_json_schema_invalid_field():
    field = CustomField()
<<<<<<< HEAD
    with pytest.raises(ValueError) as exc_info:
        to_json_schema(field)

    expected = "Cannot convert field type 'CustomField' to JSON Schema"
    assert str(exc_info.value) == expected
=======
    with pytest.raises(TypeError):
        to_json_schema(field)


def test_to_json_schema_complex_regular_expression():
    field = typesystem.String(pattern=re.compile("foo", re.IGNORECASE | re.VERBOSE))
    with pytest.raises(ValueError) as exc_info:
        to_json_schema(field)

    expected = (
        "Cannot convert regular expression with non-standard flags "
        "to JSON schema: RegexFlag."
    )
    assert str(exc_info.value).startswith(expected)
>>>>>>> 01ad6ec6
<|MERGE_RESOLUTION|>--- conflicted
+++ resolved
@@ -144,16 +144,11 @@
 
 def test_to_json_schema_invalid_field():
     field = CustomField()
-<<<<<<< HEAD
     with pytest.raises(ValueError) as exc_info:
         to_json_schema(field)
 
     expected = "Cannot convert field type 'CustomField' to JSON Schema"
     assert str(exc_info.value) == expected
-=======
-    with pytest.raises(TypeError):
-        to_json_schema(field)
-
 
 def test_to_json_schema_complex_regular_expression():
     field = typesystem.String(pattern=re.compile("foo", re.IGNORECASE | re.VERBOSE))
@@ -164,5 +159,4 @@
         "Cannot convert regular expression with non-standard flags "
         "to JSON schema: RegexFlag."
     )
-    assert str(exc_info.value).startswith(expected)
->>>>>>> 01ad6ec6
+    assert str(exc_info.value).startswith(expected)