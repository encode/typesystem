import jinja2
import markupsafe

import typesystem


class Contact(typesystem.Schema):
    a = typesystem.Boolean()
    b = typesystem.String(max_length=10)
    c = typesystem.Text()
    d = typesystem.Choice(choices=[("abc", "Abc"), ("def", "Def"), ("ghi", "Ghi")])
<<<<<<< HEAD
    email = typesystem.Email()
=======
    password = typesystem.Password()
>>>>>>> 10272388


forms = typesystem.Jinja2Forms(package="typesystem")


def test_form_rendering():
    form = forms.Form(Contact)

    html = str(form)

    assert html.count('<input type="checkbox" ') == 1
    assert html.count('<input type="text" ') == 1
    assert html.count("<textarea ") == 1
    assert html.count("<select ") == 1
<<<<<<< HEAD
    assert html.count('<input type="email" ') == 1
=======
    assert html.count('<input type="password" ') == 1
>>>>>>> 10272388


def test_password_rendering():
    form = forms.Form(Contact, values={"password": "secret"})
    html = str(form)
    assert "secret" not in html


def test_form_html():
    form = forms.Form(Contact)

    markup = form.__html__()

    assert isinstance(markup, markupsafe.Markup)
    assert str(markup) == str(form)


def test_forms_from_directory(tmpdir):
    forms = typesystem.Jinja2Forms(directory=str(tmpdir))
    assert isinstance(forms.env.loader, jinja2.FileSystemLoader)


def test_forms_with_directory_override(tmpdir):
    forms = typesystem.Jinja2Forms(directory=str(tmpdir), package="typesystem")
    assert isinstance(forms.env.loader, jinja2.ChoiceLoader)<|MERGE_RESOLUTION|>--- conflicted
+++ resolved
@@ -9,11 +9,8 @@
     b = typesystem.String(max_length=10)
     c = typesystem.Text()
     d = typesystem.Choice(choices=[("abc", "Abc"), ("def", "Def"), ("ghi", "Ghi")])
-<<<<<<< HEAD
     email = typesystem.Email()
-=======
     password = typesystem.Password()
->>>>>>> 10272388
 
 
 forms = typesystem.Jinja2Forms(package="typesystem")
@@ -28,11 +25,8 @@
     assert html.count('<input type="text" ') == 1
     assert html.count("<textarea ") == 1
     assert html.count("<select ") == 1
-<<<<<<< HEAD
     assert html.count('<input type="email" ') == 1
-=======
     assert html.count('<input type="password" ') == 1
->>>>>>> 10272388
 
 
 def test_password_rendering():
