--- conflicted
+++ resolved
@@ -4,7 +4,6 @@
 
 import typesystem
 
-<<<<<<< HEAD
 contact = typesystem.Schema(
     fields={
         "a": typesystem.Boolean(),
@@ -13,17 +12,9 @@
         "d": typesystem.Choice(
             choices=[("abc", "Abc"), ("def", "Def"), ("ghi", "Ghi")]
         ),
+        "password": typesystem.Password(),
     }
 )
-=======
-
-class Contact(typesystem.Schema):
-    a = typesystem.Boolean()
-    b = typesystem.String(max_length=10)
-    c = typesystem.Text()
-    d = typesystem.Choice(choices=[("abc", "Abc"), ("def", "Def"), ("ghi", "Ghi")])
-    password = typesystem.Password()
->>>>>>> 10272388
 
 
 forms = typesystem.Jinja2Forms(package="typesystem")
@@ -42,19 +33,7 @@
 
 
 def test_password_rendering():
-<<<<<<< HEAD
-    password_schema = typesystem.Schema(
-        fields={
-            "password": typesystem.String(format="password"),
-            "active": typesystem.Boolean(read_only=True, default=True),
-        }
-    )
-
-    form = forms.create_form(password_schema)
-    form.validate(data={"password": "secret"})
-=======
-    form = forms.Form(Contact, values={"password": "secret"})
->>>>>>> 10272388
+    form = forms.create_form(contact, values={"password": "secret"})
     html = str(form)
     assert "secret" not in html
 
